--- conflicted
+++ resolved
@@ -207,8 +207,6 @@
   } else if(elem.attribs[name]) {
     // Get the (decoded) attribute
     return decode(elem.attribs[name]);
-  } else {
-    return undefined;
   }
 };
 
@@ -231,13 +229,8 @@
 
   for (var i = 0; i < len; i ++) {
     elem = elems[i];
-<<<<<<< HEAD
-    if(elem.type === 'text') ret += decode(elem.data);
-    else if(elem.children && elem.type !== 'comment') {
-=======
-    if (elem.type === 'text') ret += decode(elem.data, 2);
+    if (elem.type === 'text') ret += decode(elem.data);
     else if (elem.children && elem.type !== 'comment') {
->>>>>>> 927d4f57
       ret += text(elem.children);
     }
   }
